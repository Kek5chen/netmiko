--- conflicted
+++ resolved
@@ -2,6 +2,7 @@
 from __future__ import unicode_literals
 
 from netmiko.a10 import A10SSH
+from netmiko.accedian import AccedianSSH
 from netmiko.alcatel import AlcatelAosSSH
 from netmiko.alcatel import AlcatelSrosSSH
 from netmiko.arista import AristaSSH
@@ -41,14 +42,8 @@
 from netmiko.quanta import QuantaMeshSSH
 from netmiko.terminal_server import TerminalServerSSH
 from netmiko.terminal_server import TerminalServerTelnet
-<<<<<<< HEAD
-from netmiko.mellanox import MellanoxSSH
-from netmiko.pluribus import PluribusSSH
-from netmiko.accedian import AccedianSSH
-=======
 from netmiko.ubiquiti import UbiquitiEdgeSSH
 from netmiko.vyos import VyOSSSH
->>>>>>> 3c9a50a4
 
 
 # The keys of this dictionary are the supported device_types
@@ -98,11 +93,8 @@
     'generic_termserver': TerminalServerSSH,
     'mellanox_ssh': MellanoxSSH,
     'pluribus': PluribusSSH,
-<<<<<<< HEAD
+    'mrv': MrvSSH,
     'accedian': AccedianSSH
-=======
-    'mrv': MrvSSH,
->>>>>>> 3c9a50a4
 }
 
 # Also support keys that end in _ssh
