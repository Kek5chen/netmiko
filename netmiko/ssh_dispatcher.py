"""Controls selection of proper class based on the device type."""
from netmiko.a10 import A10SSH
from netmiko.accedian import AccedianSSH
from netmiko.alcatel import AlcatelAosSSH
from netmiko.arista import AristaSSH, AristaTelnet
from netmiko.arista import AristaFileTransfer
from netmiko.apresia import ApresiaAeosSSH, ApresiaAeosTelnet
from netmiko.aruba import ArubaSSH
from netmiko.calix import CalixB6SSH, CalixB6Telnet
from netmiko.checkpoint import CheckPointGaiaSSH
from netmiko.ciena import CienaSaosSSH, CienaSaosTelnet, CienaSaosFileTransfer
from netmiko.cisco import CiscoAsaSSH, CiscoAsaFileTransfer
from netmiko.cisco import (
    CiscoIosSSH,
    CiscoIosFileTransfer,
    CiscoIosTelnet,
    CiscoIosSerial,
)
from netmiko.cisco import CiscoNxosSSH, CiscoNxosFileTransfer
from netmiko.cisco import CiscoS300SSH
from netmiko.cisco import CiscoTpTcCeSSH
from netmiko.cisco import CiscoWlcSSH
from netmiko.cisco import CiscoXrSSH, CiscoXrTelnet, CiscoXrFileTransfer
from netmiko.citrix import NetscalerSSH
from netmiko.cloudgenix import CloudGenixIonSSH
from netmiko.coriant import CoriantSSH
from netmiko.dell import DellDNOS6SSH
from netmiko.dell import DellDNOS6Telnet
from netmiko.dell import DellForce10SSH
from netmiko.dell import DellOS10SSH, DellOS10FileTransfer
from netmiko.dell import DellPowerConnectSSH
from netmiko.dell import DellPowerConnectTelnet
from netmiko.dell import DellIsilonSSH
from netmiko.dlink import DlinkDSTelnet, DlinkDSSSH
from netmiko.eltex import EltexSSH, EltexEsrSSH
from netmiko.endace import EndaceSSH
from netmiko.enterasys import EnterasysSSH
from netmiko.extreme import ExtremeErsSSH
from netmiko.extreme import ExtremeExosSSH
from netmiko.extreme import ExtremeExosTelnet
from netmiko.extreme import ExtremeNetironSSH
from netmiko.extreme import ExtremeNetironTelnet
from netmiko.extreme import ExtremeNosSSH
from netmiko.extreme import ExtremeSlxSSH
from netmiko.extreme import ExtremeVspSSH
from netmiko.extreme import ExtremeWingSSH
from netmiko.f5 import F5TmshSSH
from netmiko.f5 import F5LinuxSSH
from netmiko.flexvnf import FlexvnfSSH
from netmiko.fortinet import FortinetSSH
from netmiko.hp import HPProcurveSSH, HPProcurveTelnet, HPComwareSSH, HPComwareTelnet
from netmiko.huawei import HuaweiSSH, HuaweiVrpv8SSH, HuaweiTelnet
from netmiko.huawei import HuaweiSmartAXSSH
from netmiko.ipinfusion import IpInfusionOcNOSSSH, IpInfusionOcNOSTelnet
from netmiko.juniper import JuniperSSH, JuniperTelnet, JuniperScreenOsSSH
from netmiko.juniper import JuniperFileTransfer
from netmiko.keymile import KeymileSSH, KeymileNOSSSH
from netmiko.linux import LinuxSSH, LinuxFileTransfer
from netmiko.mikrotik import MikrotikRouterOsSSH
from netmiko.mikrotik import MikrotikSwitchOsSSH
from netmiko.mellanox import MellanoxMlnxosSSH
from netmiko.mrv import MrvLxSSH
from netmiko.mrv import MrvOptiswitchSSH
from netmiko.netapp import NetAppcDotSSH
from netmiko.nokia import NokiaSrosSSH, NokiaSrosFileTransfer
from netmiko.oneaccess import OneaccessOneOSTelnet, OneaccessOneOSSSH
from netmiko.ovs import OvsLinuxSSH
from netmiko.paloalto import PaloAltoPanosSSH
from netmiko.paloalto import PaloAltoPanosTelnet
from netmiko.pluribus import PluribusSSH
from netmiko.quanta import QuantaMeshSSH
from netmiko.rad import RadETXSSH
from netmiko.rad import RadETXTelnet
from netmiko.ruckus import RuckusFastironSSH
from netmiko.ruckus import RuckusFastironTelnet
from netmiko.ruijie import RuijieOSSSH, RuijieOSTelnet
<<<<<<< HEAD
from netmiko.sixwind import SixwindSSH
=======
from netmiko.centec import CentecOSSSH, CentecOSTelnet
>>>>>>> e689f968
from netmiko.sophos import SophosSfosSSH
from netmiko.terminal_server import TerminalServerSSH
from netmiko.terminal_server import TerminalServerTelnet
from netmiko.ubiquiti import UbiquitiEdgeSSH
from netmiko.ubiquiti import UbiquitiUnifiSwitchSSH
from netmiko.vyos import VyOSSSH
from netmiko.watchguard import WatchguardFirewareSSH


# The keys of this dictionary are the supported device_types
CLASS_MAPPER_BASE = {
    "a10": A10SSH,
    "accedian": AccedianSSH,
    "alcatel_aos": AlcatelAosSSH,
    "alcatel_sros": NokiaSrosSSH,
    "apresia_aeos": ApresiaAeosSSH,
    "arista_eos": AristaSSH,
    "aruba_os": ArubaSSH,
    "avaya_ers": ExtremeErsSSH,
    "avaya_vsp": ExtremeVspSSH,
    "brocade_fastiron": RuckusFastironSSH,
    "brocade_netiron": ExtremeNetironSSH,
    "brocade_nos": ExtremeNosSSH,
    "brocade_vdx": ExtremeNosSSH,
    "brocade_vyos": VyOSSSH,
    "checkpoint_gaia": CheckPointGaiaSSH,
    "calix_b6": CalixB6SSH,
    "ciena_saos": CienaSaosSSH,
    "cisco_asa": CiscoAsaSSH,
    "cisco_ios": CiscoIosSSH,
    "cisco_nxos": CiscoNxosSSH,
    "cisco_s300": CiscoS300SSH,
    "cisco_tp": CiscoTpTcCeSSH,
    "cisco_wlc": CiscoWlcSSH,
    "cisco_xe": CiscoIosSSH,
    "cisco_xr": CiscoXrSSH,
    "cloudgenix_ion": CloudGenixIonSSH,
    "coriant": CoriantSSH,
    "dell_dnos9": DellForce10SSH,
    "dell_force10": DellForce10SSH,
    "dell_os6": DellDNOS6SSH,
    "dell_os9": DellForce10SSH,
    "dell_os10": DellOS10SSH,
    "dell_powerconnect": DellPowerConnectSSH,
    "dell_isilon": DellIsilonSSH,
    "dlink_ds": DlinkDSSSH,
    "endace": EndaceSSH,
    "eltex": EltexSSH,
    "eltex_esr": EltexEsrSSH,
    "enterasys": EnterasysSSH,
    "extreme": ExtremeExosSSH,
    "extreme_ers": ExtremeErsSSH,
    "extreme_exos": ExtremeExosSSH,
    "extreme_netiron": ExtremeNetironSSH,
    "extreme_nos": ExtremeNosSSH,
    "extreme_slx": ExtremeSlxSSH,
    "extreme_vdx": ExtremeNosSSH,
    "extreme_vsp": ExtremeVspSSH,
    "extreme_wing": ExtremeWingSSH,
    "f5_ltm": F5TmshSSH,
    "f5_tmsh": F5TmshSSH,
    "f5_linux": F5LinuxSSH,
    "flexvnf": FlexvnfSSH,
    "fortinet": FortinetSSH,
    "generic_termserver": TerminalServerSSH,
    "hp_comware": HPComwareSSH,
    "hp_procurve": HPProcurveSSH,
    "huawei": HuaweiSSH,
    "huawei_smartax": HuaweiSmartAXSSH,
    "huawei_olt": HuaweiSmartAXSSH,
    "huawei_vrpv8": HuaweiVrpv8SSH,
    "ipinfusion_ocnos": IpInfusionOcNOSSSH,
    "juniper": JuniperSSH,
    "juniper_junos": JuniperSSH,
    "juniper_screenos": JuniperScreenOsSSH,
    "keymile": KeymileSSH,
    "keymile_nos": KeymileNOSSSH,
    "linux": LinuxSSH,
    "mikrotik_routeros": MikrotikRouterOsSSH,
    "mikrotik_switchos": MikrotikSwitchOsSSH,
    "mellanox": MellanoxMlnxosSSH,
    "mellanox_mlnxos": MellanoxMlnxosSSH,
    "mrv_lx": MrvLxSSH,
    "mrv_optiswitch": MrvOptiswitchSSH,
    "netapp_cdot": NetAppcDotSSH,
    "netscaler": NetscalerSSH,
    "nokia_sros": NokiaSrosSSH,
    "oneaccess_oneos": OneaccessOneOSSSH,
    "ovs_linux": OvsLinuxSSH,
    "paloalto_panos": PaloAltoPanosSSH,
    "pluribus": PluribusSSH,
    "quanta_mesh": QuantaMeshSSH,
    "rad_etx": RadETXSSH,
    "ruckus_fastiron": RuckusFastironSSH,
    "ruijie_os": RuijieOSSSH,
<<<<<<< HEAD
    "sixwind": SixwindSSH,
=======
    "centec_os": CentecOSSSH,
>>>>>>> e689f968
    "sophos_sfos": SophosSfosSSH,
    "ubiquiti_edge": UbiquitiEdgeSSH,
    "ubiquiti_edgeswitch": UbiquitiEdgeSSH,
    "ubiquiti_unifiswitch": UbiquitiUnifiSwitchSSH,
    "vyatta_vyos": VyOSSSH,
    "vyos": VyOSSSH,
    "watchguard_fireware": WatchguardFirewareSSH,
}

FILE_TRANSFER_MAP = {
    "arista_eos": AristaFileTransfer,
    "ciena_saos": CienaSaosFileTransfer,
    "cisco_asa": CiscoAsaFileTransfer,
    "cisco_ios": CiscoIosFileTransfer,
    "cisco_nxos": CiscoNxosFileTransfer,
    "cisco_xe": CiscoIosFileTransfer,
    "cisco_xr": CiscoXrFileTransfer,
    "dell_os10": DellOS10FileTransfer,
    "juniper_junos": JuniperFileTransfer,
    "linux": LinuxFileTransfer,
    "nokia_sros": NokiaSrosFileTransfer,
}

# Also support keys that end in _ssh
new_mapper = {}
for k, v in CLASS_MAPPER_BASE.items():
    new_mapper[k] = v
    alt_key = k + "_ssh"
    new_mapper[alt_key] = v
CLASS_MAPPER = new_mapper

new_mapper = {}
for k, v in FILE_TRANSFER_MAP.items():
    new_mapper[k] = v
    alt_key = k + "_ssh"
    new_mapper[alt_key] = v
FILE_TRANSFER_MAP = new_mapper

# Add telnet drivers
CLASS_MAPPER["apresia_aeos_telnet"] = ApresiaAeosTelnet
CLASS_MAPPER["arista_eos_telnet"] = AristaTelnet
CLASS_MAPPER["brocade_fastiron_telnet"] = RuckusFastironTelnet
CLASS_MAPPER["brocade_netiron_telnet"] = ExtremeNetironTelnet
CLASS_MAPPER["calix_b6_telnet"] = CalixB6Telnet
CLASS_MAPPER["ciena_saos_telnet"] = CienaSaosTelnet
CLASS_MAPPER["cisco_ios_telnet"] = CiscoIosTelnet
CLASS_MAPPER["cisco_xr_telnet"] = CiscoXrTelnet
CLASS_MAPPER["dell_dnos6_telnet"] = DellDNOS6Telnet
CLASS_MAPPER["dell_powerconnect_telnet"] = DellPowerConnectTelnet
CLASS_MAPPER["dlink_ds_telnet"] = DlinkDSTelnet
CLASS_MAPPER["extreme_telnet"] = ExtremeExosTelnet
CLASS_MAPPER["extreme_exos_telnet"] = ExtremeExosTelnet
CLASS_MAPPER["extreme_netiron_telnet"] = ExtremeNetironTelnet
CLASS_MAPPER["generic_termserver_telnet"] = TerminalServerTelnet
CLASS_MAPPER["hp_procurve_telnet"] = HPProcurveTelnet
CLASS_MAPPER["hp_comware_telnet"] = HPComwareTelnet
CLASS_MAPPER["huawei_telnet"] = HuaweiTelnet
CLASS_MAPPER["huawei_olt_telnet"] = HuaweiSmartAXSSH
CLASS_MAPPER["ipinfusion_ocnos_telnet"] = IpInfusionOcNOSTelnet
CLASS_MAPPER["juniper_junos_telnet"] = JuniperTelnet
CLASS_MAPPER["paloalto_panos_telnet"] = PaloAltoPanosTelnet
CLASS_MAPPER["oneaccess_oneos_telnet"] = OneaccessOneOSTelnet
CLASS_MAPPER["rad_etx_telnet"] = RadETXTelnet
CLASS_MAPPER["ruckus_fastiron_telnet"] = RuckusFastironTelnet
CLASS_MAPPER["ruijie_os_telnet"] = RuijieOSTelnet
<<<<<<< HEAD
=======
CLASS_MAPPER["centec_os_telnet"] = CentecOSTelnet

>>>>>>> e689f968
# Add serial drivers
CLASS_MAPPER["cisco_ios_serial"] = CiscoIosSerial

# Add general terminal_server driver and autodetect
CLASS_MAPPER["terminal_server"] = TerminalServerSSH
CLASS_MAPPER["autodetect"] = TerminalServerSSH

platforms = list(CLASS_MAPPER.keys())
platforms.sort()
platforms_base = list(CLASS_MAPPER_BASE.keys())
platforms_base.sort()
platforms_str = "\n".join(platforms_base)
platforms_str = "\n" + platforms_str

scp_platforms = list(FILE_TRANSFER_MAP.keys())
scp_platforms.sort()
scp_platforms_str = "\n".join(scp_platforms)
scp_platforms_str = "\n" + scp_platforms_str


def ConnectHandler(*args, **kwargs):
    """Factory function selects the proper class and creates object based on device_type."""
    if kwargs["device_type"] not in platforms:
        raise ValueError(
            "Unsupported device_type: "
            "currently supported platforms are: {}".format(platforms_str)
        )
    ConnectionClass = ssh_dispatcher(kwargs["device_type"])
    return ConnectionClass(*args, **kwargs)


def ssh_dispatcher(device_type):
    """Select the class to be instantiated based on vendor/platform."""
    return CLASS_MAPPER[device_type]


def redispatch(obj, device_type, session_prep=True):
    """Dynamically change Netmiko object's class to proper class.
    Generally used with terminal_server device_type when you need to redispatch after interacting
    with terminal server.
    """
    new_class = ssh_dispatcher(device_type)
    obj.device_type = device_type
    obj.__class__ = new_class
    if session_prep:
        obj._try_session_preparation()


def FileTransfer(*args, **kwargs):
    """Factory function selects the proper SCP class and creates object based on device_type."""
    if len(args) >= 1:
        device_type = args[0].device_type
    else:
        device_type = kwargs["ssh_conn"].device_type
    if device_type not in scp_platforms:
        raise ValueError(
            "Unsupported SCP device_type: "
            "currently supported platforms are: {}".format(scp_platforms_str)
        )
    FileTransferClass = FILE_TRANSFER_MAP[device_type]
    return FileTransferClass(*args, **kwargs)<|MERGE_RESOLUTION|>--- conflicted
+++ resolved
@@ -7,6 +7,7 @@
 from netmiko.apresia import ApresiaAeosSSH, ApresiaAeosTelnet
 from netmiko.aruba import ArubaSSH
 from netmiko.calix import CalixB6SSH, CalixB6Telnet
+from netmiko.centec import CentecOSSSH, CentecOSTelnet
 from netmiko.checkpoint import CheckPointGaiaSSH
 from netmiko.ciena import CienaSaosSSH, CienaSaosTelnet, CienaSaosFileTransfer
 from netmiko.cisco import CiscoAsaSSH, CiscoAsaFileTransfer
@@ -74,11 +75,7 @@
 from netmiko.ruckus import RuckusFastironSSH
 from netmiko.ruckus import RuckusFastironTelnet
 from netmiko.ruijie import RuijieOSSSH, RuijieOSTelnet
-<<<<<<< HEAD
 from netmiko.sixwind import SixwindSSH
-=======
-from netmiko.centec import CentecOSSSH, CentecOSTelnet
->>>>>>> e689f968
 from netmiko.sophos import SophosSfosSSH
 from netmiko.terminal_server import TerminalServerSSH
 from netmiko.terminal_server import TerminalServerTelnet
@@ -106,6 +103,7 @@
     "brocade_vyos": VyOSSSH,
     "checkpoint_gaia": CheckPointGaiaSSH,
     "calix_b6": CalixB6SSH,
+    "centec_os": CentecOSSSH,
     "ciena_saos": CienaSaosSSH,
     "cisco_asa": CiscoAsaSSH,
     "cisco_ios": CiscoIosSSH,
@@ -174,11 +172,7 @@
     "rad_etx": RadETXSSH,
     "ruckus_fastiron": RuckusFastironSSH,
     "ruijie_os": RuijieOSSSH,
-<<<<<<< HEAD
     "sixwind": SixwindSSH,
-=======
-    "centec_os": CentecOSSSH,
->>>>>>> e689f968
     "sophos_sfos": SophosSfosSSH,
     "ubiquiti_edge": UbiquitiEdgeSSH,
     "ubiquiti_edgeswitch": UbiquitiEdgeSSH,
@@ -223,6 +217,7 @@
 CLASS_MAPPER["brocade_fastiron_telnet"] = RuckusFastironTelnet
 CLASS_MAPPER["brocade_netiron_telnet"] = ExtremeNetironTelnet
 CLASS_MAPPER["calix_b6_telnet"] = CalixB6Telnet
+CLASS_MAPPER["centec_os_telnet"] = CentecOSTelnet
 CLASS_MAPPER["ciena_saos_telnet"] = CienaSaosTelnet
 CLASS_MAPPER["cisco_ios_telnet"] = CiscoIosTelnet
 CLASS_MAPPER["cisco_xr_telnet"] = CiscoXrTelnet
@@ -244,11 +239,7 @@
 CLASS_MAPPER["rad_etx_telnet"] = RadETXTelnet
 CLASS_MAPPER["ruckus_fastiron_telnet"] = RuckusFastironTelnet
 CLASS_MAPPER["ruijie_os_telnet"] = RuijieOSTelnet
-<<<<<<< HEAD
-=======
-CLASS_MAPPER["centec_os_telnet"] = CentecOSTelnet
-
->>>>>>> e689f968
+
 # Add serial drivers
 CLASS_MAPPER["cisco_ios_serial"] = CiscoIosSerial
 
